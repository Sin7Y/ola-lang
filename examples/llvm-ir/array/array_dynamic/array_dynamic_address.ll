--- conflicted
+++ resolved
@@ -455,8 +455,6 @@
 exit:                                             ; preds = %loop
   %finalResult = load i64, ptr %result, align 4
   ret i64 %finalResult
-<<<<<<< HEAD
-=======
 }
 
 define ptr @u256_add(ptr %0, ptr %1) {
@@ -552,7 +550,6 @@
   %58 = getelementptr i64, ptr %2, i64 0
   store i64 %result20, ptr %58, align 4
   ret ptr %2
->>>>>>> 5e465581
 }
 
 declare ptr @u256_sub(ptr, ptr)
@@ -746,7 +743,6 @@
 
 end_for21:                                        ; preds = %cond18
   br label %next14
-<<<<<<< HEAD
 
 cond34:                                           ; preds = %next36, %end_for15
   %vector_length38 = load i64, ptr %18, align 4
@@ -754,15 +750,6 @@
   %48 = icmp ult i64 %47, %vector_length38
   br i1 %48, label %body35, label %end_for37
 
-=======
-
-cond34:                                           ; preds = %next36, %end_for15
-  %vector_length38 = load i64, ptr %18, align 4
-  %47 = load i64, ptr %index_ptr33, align 4
-  %48 = icmp ult i64 %47, %vector_length38
-  br i1 %48, label %body35, label %end_for37
-
->>>>>>> 5e465581
 body35:                                           ; preds = %cond34
   store i64 0, ptr %index_ptr39, align 4
   br label %cond40
