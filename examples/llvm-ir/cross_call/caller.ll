--- conflicted
+++ resolved
@@ -457,10 +457,6 @@
   ret i64 %finalResult
 }
 
-<<<<<<< HEAD
-define void @call_by_contract_1(ptr %0) {
-entry:
-=======
 define ptr @u256_add(ptr %0, ptr %1) {
 entry:
   %2 = call ptr @heap_malloc(i64 8)
@@ -560,53 +556,6 @@
 
 define void @call_by_contract_1(ptr %0) {
 entry:
->>>>>>> 5e465581
-  %result = alloca i64, align 8
-  %b = alloca i64, align 8
-  %a = alloca i64, align 8
-  %addr = alloca ptr, align 8
-  store ptr %0, ptr %addr, align 8
-  store i64 100, ptr %a, align 4
-  store i64 200, ptr %b, align 4
-  %1 = load i64, ptr %a, align 4
-  %2 = load i64, ptr %b, align 4
-  %3 = load ptr, ptr %addr, align 8
-  %4 = call ptr @vector_new(i64 4)
-  %vector_data = getelementptr i64, ptr %4, i64 1
-  store i64 %1, ptr %vector_data, align 4
-  %5 = getelementptr ptr, ptr %vector_data, i64 1
-  store i64 %2, ptr %5, align 4
-  %6 = getelementptr ptr, ptr %5, i64 1
-  store i64 2, ptr %6, align 4
-  %7 = getelementptr ptr, ptr %6, i64 1
-  store i64 1715662714, ptr %7, align 4
-  %vector_length = load i64, ptr %4, align 4
-  %vector_data1 = getelementptr i64, ptr %4, i64 1
-  call void @set_tape_data(ptr %vector_data1, i64 %vector_length)
-  call void @contract_call(ptr %3, i64 0)
-  %8 = call ptr @heap_malloc(i64 1)
-  call void @get_tape_data(ptr %8, i64 1)
-  %return_length = load i64, ptr %8, align 4
-  %tape_size = add i64 %return_length, 1
-  %heap_size = add i64 %return_length, 2
-  %9 = call ptr @heap_malloc(i64 %heap_size)
-  store i64 %return_length, ptr %9, align 4
-  %return_data_start = getelementptr i64, ptr %9, i64 1
-  call void @get_tape_data(ptr %return_data_start, i64 %tape_size)
-  %10 = getelementptr ptr, ptr %9, i64 0
-  %11 = load i64, ptr %10, align 4
-  store i64 %11, ptr %result, align 4
-  %12 = load i64, ptr %result, align 4
-  %13 = icmp eq i64 %12, 300
-<<<<<<< HEAD
-=======
-  %14 = zext i1 %13 to i64
-  call void @builtin_assert(i64 %14)
-  ret void
-}
-
-define void @call_by_contract_2(ptr %0) {
-entry:
   %result = alloca i64, align 8
   %b = alloca i64, align 8
   %a = alloca i64, align 8
@@ -649,56 +598,7 @@
   ret void
 }
 
-define void @call_by_interface_1(ptr %0) {
-entry:
-  %result = alloca i64, align 8
-  %b = alloca i64, align 8
-  %a = alloca i64, align 8
-  %callee = alloca ptr, align 8
-  store ptr %0, ptr %callee, align 8
-  store i64 100, ptr %a, align 4
-  store i64 200, ptr %b, align 4
-  %1 = load i64, ptr %a, align 4
-  %2 = load i64, ptr %b, align 4
-  %3 = load ptr, ptr %callee, align 8
-  %4 = call ptr @vector_new(i64 4)
-  %vector_data = getelementptr i64, ptr %4, i64 1
-  store i64 %1, ptr %vector_data, align 4
-  %5 = getelementptr ptr, ptr %vector_data, i64 1
-  store i64 %2, ptr %5, align 4
-  %6 = getelementptr ptr, ptr %5, i64 1
-  store i64 2, ptr %6, align 4
-  %7 = getelementptr ptr, ptr %6, i64 1
-  store i64 1715662714, ptr %7, align 4
-  %vector_length = load i64, ptr %4, align 4
-  %vector_data1 = getelementptr i64, ptr %4, i64 1
-  call void @set_tape_data(ptr %vector_data1, i64 %vector_length)
-  call void @contract_call(ptr %3, i64 0)
-  %8 = call ptr @heap_malloc(i64 1)
-  call void @get_tape_data(ptr %8, i64 1)
-  %return_length = load i64, ptr %8, align 4
-  %tape_size = add i64 %return_length, 1
-  %heap_size = add i64 %return_length, 2
-  %9 = call ptr @heap_malloc(i64 %heap_size)
-  store i64 %return_length, ptr %9, align 4
-  %return_data_start = getelementptr i64, ptr %9, i64 1
-  call void @get_tape_data(ptr %return_data_start, i64 %tape_size)
-  %10 = getelementptr ptr, ptr %9, i64 0
-  %11 = load i64, ptr %10, align 4
-  store i64 %11, ptr %result, align 4
-  %12 = load i64, ptr %result, align 4
-  %13 = icmp eq i64 %12, 300
->>>>>>> 5e465581
-  %14 = zext i1 %13 to i64
-  call void @builtin_assert(i64 %14)
-  ret void
-}
-
-<<<<<<< HEAD
 define void @call_by_contract_2(ptr %0) {
-=======
-define void @call_by_interface_2(ptr %0) {
->>>>>>> 5e465581
 entry:
   %result = alloca i64, align 8
   %b = alloca i64, align 8
@@ -733,7 +633,6 @@
   %return_data_start = getelementptr i64, ptr %9, i64 1
   call void @get_tape_data(ptr %return_data_start, i64 %tape_size)
   %10 = getelementptr ptr, ptr %9, i64 0
-<<<<<<< HEAD
   %11 = load i64, ptr %10, align 4
   store i64 %11, ptr %result, align 4
   %12 = load i64, ptr %result, align 4
@@ -822,8 +721,6 @@
   %return_data_start = getelementptr i64, ptr %9, i64 1
   call void @get_tape_data(ptr %return_data_start, i64 %tape_size)
   %10 = getelementptr ptr, ptr %9, i64 0
-=======
->>>>>>> 5e465581
   %11 = load i64, ptr %10, align 4
   store i64 %11, ptr %result, align 4
   %12 = load i64, ptr %result, align 4
