--- conflicted
+++ resolved
@@ -455,10 +455,6 @@
 exit:                                             ; preds = %loop
   %finalResult = load i64, ptr %result, align 4
   ret i64 %finalResult
-<<<<<<< HEAD
-}
-
-=======
 }
 
 define ptr @u256_add(ptr %0, ptr %1) {
@@ -558,7 +554,6 @@
 
 declare ptr @u256_sub(ptr, ptr)
 
->>>>>>> 5e465581
 define void @hash_compare() {
 entry:
   %h3 = alloca ptr, align 8
