; ModuleID = 'Fibonacci'
source_filename = "var"

@heap_address = internal global i64 -12884901885

declare void @builtin_assert(i64)

declare void @builtin_range_check(i64)

declare i64 @builtin_check_ecdsa(ptr)

declare i64 @prophet_u32_sqrt(i64)

declare i64 @prophet_u32_div(i64, i64)

declare i64 @prophet_u32_mod(i64, i64)

declare ptr @prophet_u32_array_sort(ptr, i64)

declare i64 @prophet_split_field_high(i64)

declare i64 @prophet_split_field_low(i64)

declare void @get_context_data(ptr, i64)

declare void @get_tape_data(ptr, i64)

declare void @set_tape_data(ptr, i64)

declare void @get_storage(ptr, ptr)

declare void @set_storage(ptr, ptr)

declare void @poseidon_hash(ptr, ptr, i64)

declare void @contract_call(ptr, i64)

declare void @prophet_printf(i64, i64)

declare void @emit_event(ptr, ptr)

define ptr @heap_malloc(i64 %0) {
entry:
  %current_address = load i64, ptr @heap_address, align 4
  %updated_address = add i64 %current_address, %0
  store i64 %updated_address, ptr @heap_address, align 4
  %1 = inttoptr i64 %current_address to ptr
  ret ptr %1
}

define ptr @vector_new(i64 %0) {
entry:
  %1 = add i64 %0, 1
  %current_address = load i64, ptr @heap_address, align 4
  %updated_address = add i64 %current_address, %1
  store i64 %updated_address, ptr @heap_address, align 4
  %2 = inttoptr i64 %current_address to ptr
  store i64 %0, ptr %2, align 4
  ret ptr %2
}

define void @split_field(i64 %0, ptr %1, ptr %2) {
entry:
  %3 = call i64 @prophet_split_field_high(i64 %0)
  call void @builtin_range_check(i64 %3)
  %4 = call i64 @prophet_split_field_low(i64 %0)
  call void @builtin_range_check(i64 %4)
  %5 = mul i64 %3, 4294967296
  %6 = add i64 %5, %4
  %7 = icmp eq i64 %0, %6
  %8 = zext i1 %7 to i64
  call void @builtin_assert(i64 %8)
  store i64 %3, ptr %1, align 4
  store i64 %4, ptr %2, align 4
  ret void
}

define void @memcpy(ptr %0, ptr %1, i64 %2) {
entry:
  %index_alloca = alloca i64, align 8
  store i64 0, ptr %index_alloca, align 4
  br label %cond

cond:                                             ; preds = %body, %entry
  %index_value = load i64, ptr %index_alloca, align 4
  %loop_cond = icmp ult i64 %index_value, %2
  br i1 %loop_cond, label %body, label %done

body:                                             ; preds = %cond
  %src_index_access = getelementptr i64, ptr %0, i64 %index_value
  %3 = load i64, ptr %src_index_access, align 4
  %dest_index_access = getelementptr i64, ptr %1, i64 %index_value
  store i64 %3, ptr %dest_index_access, align 4
  %next_index = add i64 %index_value, 1
  store i64 %next_index, ptr %index_alloca, align 4
  br label %cond

done:                                             ; preds = %cond
  ret void
}

define i64 @memcmp_eq(ptr %0, ptr %1, i64 %2) {
entry:
  %index_alloca = alloca i64, align 8
  store i64 0, ptr %index_alloca, align 4
  br label %cond

cond:                                             ; preds = %body, %entry
  %index_value = load i64, ptr %index_alloca, align 4
  %loop_check = icmp ult i64 %index_value, %2
  br i1 %loop_check, label %body, label %done

body:                                             ; preds = %cond
  %left_elem_ptr = getelementptr i64, ptr %0, i64 %index_value
  %left_elem = load i64, ptr %left_elem_ptr, align 4
  %right_elem_ptr = getelementptr i64, ptr %1, i64 %index_value
  %right_elem = load i64, ptr %right_elem_ptr, align 4
  %next_index = add i64 %index_value, 1
  store i64 %next_index, ptr %index_alloca, align 4
  %compare = icmp eq i64 %left_elem, %right_elem
  br i1 %compare, label %cond, label %done

done:                                             ; preds = %body, %cond
  %result_phi = phi i64 [ 1, %cond ], [ 0, %body ]
  ret i64 %result_phi
}

define i64 @memcmp_ne(ptr %0, ptr %1, i64 %2) {
entry:
  %index_alloca = alloca i64, align 8
  store i64 0, ptr %index_alloca, align 4
  br label %cond

cond:                                             ; preds = %body, %entry
  %index_value = load i64, ptr %index_alloca, align 4
  %loop_check = icmp ult i64 %index_value, %2
  br i1 %loop_check, label %body, label %done

body:                                             ; preds = %cond
  %left_elem_ptr = getelementptr i64, ptr %0, i64 %index_value
  %left_elem = load i64, ptr %left_elem_ptr, align 4
  %right_elem_ptr = getelementptr i64, ptr %1, i64 %index_value
  %right_elem = load i64, ptr %right_elem_ptr, align 4
  %next_index = add i64 %index_value, 1
  store i64 %next_index, ptr %index_alloca, align 4
  %compare = icmp eq i64 %left_elem, %right_elem
  br i1 %compare, label %cond, label %done

done:                                             ; preds = %body, %cond
  %result_phi = phi i64 [ 1, %body ], [ 0, %cond ]
  ret i64 %result_phi
}

define i64 @memcmp_ugt(ptr %0, ptr %1, i64 %2) {
entry:
  %index_alloca = alloca i64, align 8
  store i64 0, ptr %index_alloca, align 4
  br label %cond

cond:                                             ; preds = %body, %entry
  %index_value = load i64, ptr %index_alloca, align 4
  %loop_check = icmp ult i64 %index_value, %2
  br i1 %loop_check, label %body, label %done

body:                                             ; preds = %cond
  %left_elem_ptr = getelementptr i64, ptr %0, i64 %index_value
  %left_elem = load i64, ptr %left_elem_ptr, align 4
  %right_elem_ptr = getelementptr i64, ptr %1, i64 %index_value
  %right_elem = load i64, ptr %right_elem_ptr, align 4
  %next_index = add i64 %index_value, 1
  store i64 %next_index, ptr %index_alloca, align 4
  %compare = icmp uge i64 %right_elem, %left_elem
  br i1 %compare, label %cond, label %done

done:                                             ; preds = %body, %cond
  %result_phi = phi i64 [ 1, %body ], [ 0, %cond ]
  ret i64 %result_phi
}

define i64 @memcmp_uge(ptr %0, ptr %1, i64 %2) {
entry:
  %index_alloca = alloca i64, align 8
  store i64 0, ptr %index_alloca, align 4
  br label %cond

cond:                                             ; preds = %body, %entry
  %index_value = load i64, ptr %index_alloca, align 4
  %loop_check = icmp ult i64 %index_value, %2
  br i1 %loop_check, label %body, label %done

body:                                             ; preds = %cond
  %left_elem_ptr = getelementptr i64, ptr %0, i64 %index_value
  %left_elem = load i64, ptr %left_elem_ptr, align 4
  %right_elem_ptr = getelementptr i64, ptr %1, i64 %index_value
  %right_elem = load i64, ptr %right_elem_ptr, align 4
  %next_index = add i64 %index_value, 1
  store i64 %next_index, ptr %index_alloca, align 4
  %compare = icmp uge i64 %left_elem, %right_elem
  br i1 %compare, label %cond, label %done

done:                                             ; preds = %body, %cond
  %result_phi = phi i64 [ 1, %cond ], [ 0, %body ]
  ret i64 %result_phi
}

define i64 @memcmp_ult(ptr %0, ptr %1, i64 %2) {
entry:
  %index_alloca = alloca i64, align 8
  store i64 0, ptr %index_alloca, align 4
  br label %cond

cond:                                             ; preds = %body, %entry
  %index_value = load i64, ptr %index_alloca, align 4
  %loop_check = icmp ult i64 %index_value, %2
  br i1 %loop_check, label %body, label %done

body:                                             ; preds = %cond
  %left_elem_ptr = getelementptr i64, ptr %0, i64 %index_value
  %left_elem = load i64, ptr %left_elem_ptr, align 4
  %right_elem_ptr = getelementptr i64, ptr %1, i64 %index_value
  %right_elem = load i64, ptr %right_elem_ptr, align 4
  %next_index = add i64 %index_value, 1
  store i64 %next_index, ptr %index_alloca, align 4
  %compare = icmp uge i64 %left_elem, %right_elem
  br i1 %compare, label %cond, label %done

done:                                             ; preds = %body, %cond
  %result_phi = phi i64 [ 1, %body ], [ 0, %cond ]
  ret i64 %result_phi
}

define i64 @memcmp_ule(ptr %0, ptr %1, i64 %2) {
entry:
  %index_alloca = alloca i64, align 8
  store i64 0, ptr %index_alloca, align 4
  br label %cond

cond:                                             ; preds = %body, %entry
  %index_value = load i64, ptr %index_alloca, align 4
  %loop_check = icmp ult i64 %index_value, %2
  br i1 %loop_check, label %body, label %done

body:                                             ; preds = %cond
  %left_elem_ptr = getelementptr i64, ptr %0, i64 %index_value
  %left_elem = load i64, ptr %left_elem_ptr, align 4
  %right_elem_ptr = getelementptr i64, ptr %1, i64 %index_value
  %right_elem = load i64, ptr %right_elem_ptr, align 4
  %next_index = add i64 %index_value, 1
  store i64 %next_index, ptr %index_alloca, align 4
  %compare = icmp uge i64 %right_elem, %left_elem
  br i1 %compare, label %cond, label %done

done:                                             ; preds = %body, %cond
  %result_phi = phi i64 [ 1, %cond ], [ 0, %body ]
  ret i64 %result_phi
}

define i64 @field_memcmp_ugt(ptr %0, ptr %1, i64 %2) {
entry:
  %right_low = alloca i64, align 8
  %right_high = alloca i64, align 8
  %left_low = alloca i64, align 8
  %left_high = alloca i64, align 8
  %index_alloca = alloca i64, align 8
  store i64 0, ptr %index_alloca, align 4
  br label %cond

cond:                                             ; preds = %low_compare_block, %entry
  %index_value = load i64, ptr %index_alloca, align 4
  %loop_check = icmp ult i64 %index_value, %2
  br i1 %loop_check, label %body, label %done

body:                                             ; preds = %cond
  %left_elem_ptr = getelementptr i64, ptr %0, i64 %index_value
  %left_elem = load i64, ptr %left_elem_ptr, align 4
  %right_elem_ptr = getelementptr i64, ptr %1, i64 %index_value
  %right_elem = load i64, ptr %right_elem_ptr, align 4
  call void @split_field(i64 %left_elem, ptr %left_high, ptr %left_low)
  %3 = load i64, ptr %left_high, align 4
  %4 = load i64, ptr %left_low, align 4
  call void @split_field(i64 %right_elem, ptr %right_high, ptr %right_low)
  %5 = load i64, ptr %right_high, align 4
  %6 = load i64, ptr %right_low, align 4
  %next_index = add i64 %index_value, 1
  store i64 %next_index, ptr %index_alloca, align 4
  %compare_high = icmp uge i64 %5, %3
  br i1 %compare_high, label %low_compare_block, label %done

low_compare_block:                                ; preds = %body
  %compare_low = icmp uge i64 %6, %4
  br i1 %compare_low, label %cond, label %done

done:                                             ; preds = %low_compare_block, %body, %cond
  %result_phi = phi i64 [ 1, %body ], [ 1, %low_compare_block ], [ 0, %cond ]
  ret i64 %result_phi
}

define i64 @field_memcmp_uge(ptr %0, ptr %1, i64 %2) {
entry:
  %right_low = alloca i64, align 8
  %right_high = alloca i64, align 8
  %left_low = alloca i64, align 8
  %left_high = alloca i64, align 8
  %index_alloca = alloca i64, align 8
  store i64 0, ptr %index_alloca, align 4
  br label %cond

cond:                                             ; preds = %low_compare_block, %entry
  %index_value = load i64, ptr %index_alloca, align 4
  %loop_check = icmp ult i64 %index_value, %2
  br i1 %loop_check, label %body, label %done

body:                                             ; preds = %cond
  %left_elem_ptr = getelementptr i64, ptr %0, i64 %index_value
  %left_elem = load i64, ptr %left_elem_ptr, align 4
  %right_elem_ptr = getelementptr i64, ptr %1, i64 %index_value
  %right_elem = load i64, ptr %right_elem_ptr, align 4
  call void @split_field(i64 %left_elem, ptr %left_high, ptr %left_low)
  %3 = load i64, ptr %left_high, align 4
  %4 = load i64, ptr %left_low, align 4
  call void @split_field(i64 %right_elem, ptr %right_high, ptr %right_low)
  %5 = load i64, ptr %right_high, align 4
  %6 = load i64, ptr %right_low, align 4
  %next_index = add i64 %index_value, 1
  store i64 %next_index, ptr %index_alloca, align 4
  %compare_high = icmp uge i64 %3, %5
  br i1 %compare_high, label %low_compare_block, label %done

low_compare_block:                                ; preds = %body
  %compare_low = icmp uge i64 %4, %6
  br i1 %compare_low, label %cond, label %done

done:                                             ; preds = %low_compare_block, %body, %cond
  %result_phi = phi i64 [ 1, %cond ], [ 0, %body ], [ 0, %low_compare_block ]
  ret i64 %result_phi
}

define i64 @field_memcmp_ule(ptr %0, ptr %1, i64 %2) {
entry:
  %right_low = alloca i64, align 8
  %right_high = alloca i64, align 8
  %left_low = alloca i64, align 8
  %left_high = alloca i64, align 8
  %index_alloca = alloca i64, align 8
  store i64 0, ptr %index_alloca, align 4
  br label %cond

cond:                                             ; preds = %low_compare_block, %entry
  %index_value = load i64, ptr %index_alloca, align 4
  %loop_check = icmp ult i64 %index_value, %2
  br i1 %loop_check, label %body, label %done

body:                                             ; preds = %cond
  %left_elem_ptr = getelementptr i64, ptr %0, i64 %index_value
  %left_elem = load i64, ptr %left_elem_ptr, align 4
  %right_elem_ptr = getelementptr i64, ptr %1, i64 %index_value
  %right_elem = load i64, ptr %right_elem_ptr, align 4
  call void @split_field(i64 %left_elem, ptr %left_high, ptr %left_low)
  %3 = load i64, ptr %left_high, align 4
  %4 = load i64, ptr %left_low, align 4
  call void @split_field(i64 %right_elem, ptr %right_high, ptr %right_low)
  %5 = load i64, ptr %right_high, align 4
  %6 = load i64, ptr %right_low, align 4
  %next_index = add i64 %index_value, 1
  store i64 %next_index, ptr %index_alloca, align 4
  %compare_high = icmp uge i64 %5, %3
  br i1 %compare_high, label %low_compare_block, label %done

low_compare_block:                                ; preds = %body
  %compare_low = icmp uge i64 %6, %4
  br i1 %compare_low, label %cond, label %done

done:                                             ; preds = %low_compare_block, %body, %cond
  %result_phi = phi i64 [ 1, %cond ], [ 0, %body ], [ 0, %low_compare_block ]
  ret i64 %result_phi
}

define i64 @field_memcmp_ult(ptr %0, ptr %1, i64 %2) {
entry:
  %right_low = alloca i64, align 8
  %right_high = alloca i64, align 8
  %left_low = alloca i64, align 8
  %left_high = alloca i64, align 8
  %index_alloca = alloca i64, align 8
  store i64 0, ptr %index_alloca, align 4
  br label %cond

cond:                                             ; preds = %low_compare_block, %entry
  %index_value = load i64, ptr %index_alloca, align 4
  %loop_check = icmp ult i64 %index_value, %2
  br i1 %loop_check, label %body, label %done

body:                                             ; preds = %cond
  %left_elem_ptr = getelementptr i64, ptr %0, i64 %index_value
  %left_elem = load i64, ptr %left_elem_ptr, align 4
  %right_elem_ptr = getelementptr i64, ptr %1, i64 %index_value
  %right_elem = load i64, ptr %right_elem_ptr, align 4
  call void @split_field(i64 %left_elem, ptr %left_high, ptr %left_low)
  %3 = load i64, ptr %left_high, align 4
  %4 = load i64, ptr %left_low, align 4
  call void @split_field(i64 %right_elem, ptr %right_high, ptr %right_low)
  %5 = load i64, ptr %right_high, align 4
  %6 = load i64, ptr %right_low, align 4
  %next_index = add i64 %index_value, 1
  store i64 %next_index, ptr %index_alloca, align 4
  %compare_high = icmp uge i64 %3, %5
  br i1 %compare_high, label %low_compare_block, label %done

low_compare_block:                                ; preds = %body
  %compare_low = icmp uge i64 %4, %6
  br i1 %compare_low, label %cond, label %done

done:                                             ; preds = %low_compare_block, %body, %cond
  %result_phi = phi i64 [ 1, %body ], [ 1, %low_compare_block ], [ 0, %cond ]
  ret i64 %result_phi
}

define void @u32_div_mod(i64 %0, i64 %1, ptr %2, ptr %3) {
entry:
  %4 = call i64 @prophet_u32_mod(i64 %0, i64 %1)
  call void @builtin_range_check(i64 %4)
  %5 = add i64 %4, 1
  %6 = sub i64 %1, %5
  call void @builtin_range_check(i64 %6)
  %7 = call i64 @prophet_u32_div(i64 %0, i64 %1)
  call void @builtin_range_check(ptr %2)
  %8 = mul i64 %7, %1
  %9 = add i64 %8, %4
  %10 = icmp eq i64 %9, %0
  %11 = zext i1 %10 to i64
  call void @builtin_assert(i64 %11)
  store i64 %7, ptr %2, align 4
  store i64 %4, ptr %3, align 4
  ret void
}

define i64 @u32_power(i64 %0, i64 %1) {
entry:
  %counter = alloca i64, align 8
  %result = alloca i64, align 8
  store i64 0, ptr %counter, align 4
  store i64 1, ptr %result, align 4
  br label %loop

loop:                                             ; preds = %loop, %entry
  %2 = load i64, ptr %counter, align 4
  %3 = load i64, ptr %result, align 4
  %newCounter = add i64 %2, 1
  %newResult = mul i64 %3, %0
  store i64 %newCounter, ptr %counter, align 4
  store i64 %newResult, ptr %result, align 4
  %condition = icmp ult i64 %newCounter, %1
  br i1 %condition, label %loop, label %exit

exit:                                             ; preds = %loop
  %finalResult = load i64, ptr %result, align 4
  ret i64 %finalResult
<<<<<<< HEAD
=======
}

define ptr @u256_add(ptr %0, ptr %1) {
entry:
  %2 = call ptr @heap_malloc(i64 8)
  %3 = getelementptr i64, ptr %0, i64 7
  %4 = load i64, ptr %3, align 4
  %5 = getelementptr i64, ptr %1, i64 7
  %6 = load i64, ptr %5, align 4
  %7 = add i64 %4, %6
  %sum_with_carry = add i64 %7, 0
  %result = and i64 %sum_with_carry, 4294967295
  %carry = icmp ugt i64 %sum_with_carry, 4294967295
  %8 = zext i1 %carry to i64
  %9 = getelementptr i64, ptr %2, i64 7
  store i64 %result, ptr %9, align 4
  %10 = getelementptr i64, ptr %0, i64 6
  %11 = load i64, ptr %10, align 4
  %12 = getelementptr i64, ptr %1, i64 6
  %13 = load i64, ptr %12, align 4
  %14 = add i64 %11, %13
  %sum_with_carry1 = add i64 %14, %8
  %result2 = and i64 %sum_with_carry1, 4294967295
  %carry3 = icmp ugt i64 %sum_with_carry1, 4294967295
  %15 = zext i1 %carry3 to i64
  %16 = getelementptr i64, ptr %2, i64 6
  store i64 %result2, ptr %16, align 4
  %17 = getelementptr i64, ptr %0, i64 5
  %18 = load i64, ptr %17, align 4
  %19 = getelementptr i64, ptr %1, i64 5
  %20 = load i64, ptr %19, align 4
  %21 = add i64 %18, %20
  %sum_with_carry4 = add i64 %21, %15
  %result5 = and i64 %sum_with_carry4, 4294967295
  %carry6 = icmp ugt i64 %sum_with_carry4, 4294967295
  %22 = zext i1 %carry6 to i64
  %23 = getelementptr i64, ptr %2, i64 5
  store i64 %result5, ptr %23, align 4
  %24 = getelementptr i64, ptr %0, i64 4
  %25 = load i64, ptr %24, align 4
  %26 = getelementptr i64, ptr %1, i64 4
  %27 = load i64, ptr %26, align 4
  %28 = add i64 %25, %27
  %sum_with_carry7 = add i64 %28, %22
  %result8 = and i64 %sum_with_carry7, 4294967295
  %carry9 = icmp ugt i64 %sum_with_carry7, 4294967295
  %29 = zext i1 %carry9 to i64
  %30 = getelementptr i64, ptr %2, i64 4
  store i64 %result8, ptr %30, align 4
  %31 = getelementptr i64, ptr %0, i64 3
  %32 = load i64, ptr %31, align 4
  %33 = getelementptr i64, ptr %1, i64 3
  %34 = load i64, ptr %33, align 4
  %35 = add i64 %32, %34
  %sum_with_carry10 = add i64 %35, %29
  %result11 = and i64 %sum_with_carry10, 4294967295
  %carry12 = icmp ugt i64 %sum_with_carry10, 4294967295
  %36 = zext i1 %carry12 to i64
  %37 = getelementptr i64, ptr %2, i64 3
  store i64 %result11, ptr %37, align 4
  %38 = getelementptr i64, ptr %0, i64 2
  %39 = load i64, ptr %38, align 4
  %40 = getelementptr i64, ptr %1, i64 2
  %41 = load i64, ptr %40, align 4
  %42 = add i64 %39, %41
  %sum_with_carry13 = add i64 %42, %36
  %result14 = and i64 %sum_with_carry13, 4294967295
  %carry15 = icmp ugt i64 %sum_with_carry13, 4294967295
  %43 = zext i1 %carry15 to i64
  %44 = getelementptr i64, ptr %2, i64 2
  store i64 %result14, ptr %44, align 4
  %45 = getelementptr i64, ptr %0, i64 1
  %46 = load i64, ptr %45, align 4
  %47 = getelementptr i64, ptr %1, i64 1
  %48 = load i64, ptr %47, align 4
  %49 = add i64 %46, %48
  %sum_with_carry16 = add i64 %49, %43
  %result17 = and i64 %sum_with_carry16, 4294967295
  %carry18 = icmp ugt i64 %sum_with_carry16, 4294967295
  %50 = zext i1 %carry18 to i64
  %51 = getelementptr i64, ptr %2, i64 1
  store i64 %result17, ptr %51, align 4
  %52 = getelementptr i64, ptr %0, i64 0
  %53 = load i64, ptr %52, align 4
  %54 = getelementptr i64, ptr %1, i64 0
  %55 = load i64, ptr %54, align 4
  %56 = add i64 %53, %55
  %sum_with_carry19 = add i64 %56, %50
  call void @builtin_range_check(i64 %sum_with_carry19)
  %result20 = and i64 %sum_with_carry19, 4294967295
  %carry21 = icmp ugt i64 %sum_with_carry19, 4294967295
  %57 = zext i1 %carry21 to i64
  %58 = getelementptr i64, ptr %2, i64 0
  store i64 %result20, ptr %58, align 4
  ret ptr %2
>>>>>>> 5e465581
}

declare ptr @u256_sub(ptr, ptr)

define i64 @var_test(i64 %0) {
entry:
  %second = alloca i64, align 8
  %first = alloca i64, align 8
  %third = alloca i64, align 8
  %n = alloca i64, align 8
  store i64 %0, ptr %n, align 4
  %1 = load i64, ptr %n, align 4
  %2 = add i64 1, %1
  call void @builtin_range_check(i64 %2)
  store i64 %2, ptr %third, align 4
  %3 = load i64, ptr %n, align 4
  %4 = add i64 2, %3
  call void @builtin_range_check(i64 %4)
  store i64 %4, ptr %first, align 4
  %5 = load i64, ptr %n, align 4
  %6 = add i64 3, %5
  call void @builtin_range_check(i64 %6)
  store i64 %6, ptr %second, align 4
  %7 = load i64, ptr %third, align 4
  %8 = load i64, ptr %first, align 4
  %9 = add i64 %7, %8
  call void @builtin_range_check(i64 %9)
  %10 = load i64, ptr %second, align 4
  %11 = add i64 %9, %10
  call void @builtin_range_check(i64 %11)
  ret i64 %11
}

define void @function_dispatch(i64 %0, i64 %1, ptr %2) {
entry:
  switch i64 %0, label %missing_function [
    i64 1236882408, label %func_0_dispatch
  ]

missing_function:                                 ; preds = %entry
  unreachable

func_0_dispatch:                                  ; preds = %entry
  %3 = getelementptr ptr, ptr %2, i64 0
  %4 = load i64, ptr %3, align 4
  %5 = call i64 @var_test(i64 %4)
  %6 = call ptr @heap_malloc(i64 2)
  store i64 %5, ptr %6, align 4
  %7 = getelementptr ptr, ptr %6, i64 1
  store i64 1, ptr %7, align 4
  call void @set_tape_data(ptr %6, i64 2)
  ret void
}

define void @main() {
entry:
  %0 = call ptr @heap_malloc(i64 13)
  call void @get_tape_data(ptr %0, i64 13)
  %function_selector = load i64, ptr %0, align 4
  %1 = call ptr @heap_malloc(i64 14)
  call void @get_tape_data(ptr %1, i64 14)
  %input_length = load i64, ptr %1, align 4
  %2 = add i64 %input_length, 14
  %3 = call ptr @heap_malloc(i64 %2)
  call void @get_tape_data(ptr %3, i64 %2)
  call void @function_dispatch(i64 %function_selector, i64 %input_length, ptr %3)
  ret void
}<|MERGE_RESOLUTION|>--- conflicted
+++ resolved
@@ -455,8 +455,6 @@
 exit:                                             ; preds = %loop
   %finalResult = load i64, ptr %result, align 4
   ret i64 %finalResult
-<<<<<<< HEAD
-=======
 }
 
 define ptr @u256_add(ptr %0, ptr %1) {
@@ -552,7 +550,6 @@
   %58 = getelementptr i64, ptr %2, i64 0
   store i64 %result20, ptr %58, align 4
   ret ptr %2
->>>>>>> 5e465581
 }
 
 declare ptr @u256_sub(ptr, ptr)
