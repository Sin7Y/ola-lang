// SPDX-License-Identifier: Apache-2.0

use super::symtable::Symtable;
use crate::diagnostics::Diagnostics;
use crate::sema::Recurse;
use indexmap::IndexMap;
use num_bigint::BigInt;
pub use ola_parser::diagnostics::*;
use ola_parser::program;
use ola_parser::program::{CodeLocation, OptionalCodeLocation};
use std::hash;
use std::sync::Arc;
use std::{
    collections::{BTreeMap, HashMap},
    fmt,
    path::PathBuf,
};
use tiny_keccak::{Hasher, Keccak};
use mini_goldilocks::poseidon::unsafe_poseidon_bytes_auto_padded;

#[derive(PartialEq, Eq, Clone, Hash, Debug)]
pub enum Type {
    Bool,
    Uint(u16),
    Address,
    Hash,
    Field,
    DynamicBytes,
    String,
    Array(Box<Type>, Vec<ArrayLength>),
    /// The usize is an index into enums in the namespace
    Enum(usize),
    /// The usize is an index into contracts in the namespace
    Struct(usize),
    Mapping(Mapping),
    /// The usize is an index into contracts in the namespace
    Contract(usize),
    Ref(Box<Type>),
    /// Reference to storage
    StorageRef(Box<Type>),

    Function {
        params: Vec<Type>,
        returns: Vec<Type>,
    },

    ExternalFunction {
        params: Vec<Type>,
        returns: Vec<Type>,
    },

    /// User type definitions, e.g. `type Foo is int128;`. The usize
    /// is an index into user_types in the namespace.
    UserType(usize),
    Void,
    Unreachable,
    /// DynamicBytes and String are lowered to a vector.
    Slice(Box<Type>),
    /// We could not resolve this type
    Unresolved,
    /// When we advance a pointer, it cannot be any of the previous types.
    /// e.g. Type::Bytes is a pointer to struct.vector. When we advance it, it
    /// is a pointer to latter's data region.
    BufferPointer,
}

#[derive(Eq, Clone, Debug)]
pub struct Mapping {
    pub key: Box<Type>,
    pub key_name: Option<program::Identifier>,
    pub value: Box<Type>,
    pub value_name: Option<program::Identifier>,
}

// Ensure the key_name and value_name is not used for comparison or hashing
impl PartialEq for Mapping {
    fn eq(&self, other: &Mapping) -> bool {
        self.key == other.key && self.value == other.value
    }
}

impl hash::Hash for Mapping {
    fn hash<H: hash::Hasher>(&self, hasher: &mut H) {
        self.key.hash(hasher);
        self.value.hash(hasher);
    }
}

#[derive(PartialEq, Eq, Clone, Hash, Debug)]
pub enum ArrayLength {
    Fixed(BigInt),
    Dynamic,
    /// Fixed length arrays, any length permitted. This is useful for when we
    /// do not want dynamic length, but want to permit any length. For example
    /// the create_program_address() call takes any number of seeds as its
    /// first argument, and we don't want to allocate a dynamic array for
    /// this parameter as this would be wasteful to allocate a vector for
    /// this argument.
    AnyFixed,
}

impl ArrayLength {
    /// Get the length, if fixed
    pub fn array_length(&self) -> Option<&BigInt> {
        match self {
            ArrayLength::Fixed(len) => Some(len),
            _ => None,
        }
    }
}

pub trait RetrieveType {
    /// Return the type for this expression. This assumes the expression has a
    /// single value, panics will occur otherwise
    fn ty(&self) -> Type;
}

impl Type {
    pub fn get_type_size(&self) -> u16 {
        match self {
            Type::Uint(n) => *n,
            Type::Field => 64,
            Type::Bool => 1,
            _ => unimplemented!("size of type not known"),
        }
    }

    pub fn unwrap_user_type(self, ns: &Namespace) -> Type {
        if let Type::UserType(type_no) = self {
            ns.user_types[type_no].ty.clone()
        } else {
            self
        }
    }
}

pub struct EnumDecl {
    pub name: String,
    pub contract: Option<String>,
    pub loc: program::Loc,
    pub ty: Type,
    pub values: IndexMap<String, program::Loc>,
}

impl fmt::Display for EnumDecl {
    /// Make the enum name into a string for printing. The enum can be declared
    /// either inside or outside a contract.
    fn fmt(&self, f: &mut fmt::Formatter<'_>) -> fmt::Result {
        match &self.contract {
            Some(c) => write!(f, "{}.{}", c, self.name),
            None => write!(f, "{}", self.name),
        }
    }
}

#[derive(PartialEq, Eq, Clone, Debug)]
pub struct StructDecl {
    pub name: String,
    pub loc: program::Loc,
    pub contract: Option<String>,
    pub fields: Vec<Parameter>,
    // List of offsets of the fields, last entry is the offset for the struct overall size
    pub offsets: Vec<BigInt>,
    // Same, but now in storage
    pub storage_offsets: Vec<BigInt>,
}

impl fmt::Display for StructDecl {
    /// Make the struct name into a string for printing. The struct can be
    /// declared either inside or outside a contract.
    fn fmt(&self, f: &mut fmt::Formatter<'_>) -> fmt::Result {
        match &self.contract {
            Some(c) => write!(f, "{}.{}", c, self.name),
            None => write!(f, "{}", self.name),
        }
    }
}

#[derive(PartialEq, Eq, Clone, Debug)]
pub struct EventDecl {
    pub id: program::Identifier,
    pub loc: program::Loc,
    pub contract: Option<usize>,
    pub fields: Vec<Parameter>,
    pub signature: String,
    pub anonymous: bool,
    pub used: bool,
}

impl EventDecl {
    pub fn symbol_name(&self, ns: &Namespace) -> String {
        match &self.contract {
            Some(c) => format!("{}.{}", ns.contracts[*c].name, self.id),
            None => self.id.to_string(),
        }
    }

    pub fn selector(&self) -> BigInt {
        let hash_result = unsafe_poseidon_bytes_auto_padded(self.signature.as_bytes());
        let hash_bytes: Vec<u8> = hash_result.iter().flat_map(|w| w.to_be_bytes()).collect();
        BigInt::from_bytes_be(num_bigint::Sign::Plus, &hash_bytes)
    }

}

#[derive(PartialEq, Eq, Clone, Debug)]
pub struct Parameter {
    pub loc: program::Loc,
    /// The name can empty (e.g. in an event field or unnamed parameter/return)
    pub id: Option<program::Identifier>,
    pub ty: Type,
    pub ty_loc: Option<program::Loc>,
    /// A recursive struct may contain itself which make the struct infinite
    /// size in memory.
    /// Event fields may indexed, which means they are sent to the log
    pub indexed: bool,
    pub infinite_size: bool,
    /// A struct may contain itself which make the struct infinite size in
    /// memory. This boolean specifies which field introduces the recursion.
    pub recursive: bool,
}

impl Parameter {
    pub fn name_as_str(&self) -> &str {
        if let Some(name) = &self.id {
            name.name.as_str()
        } else {
            ""
        }
    }
}

pub struct Function {
    /// The location of the prototype (not body)
    pub loc: program::Loc,
    pub name: String,
    pub contract_no: Option<usize>,
    pub signature: String,
    pub params: Arc<Vec<Parameter>>,
    pub returns: Arc<Vec<Parameter>>,

    /// The selector (known as discriminator on Solana/Anchor)
    pub selector: Option<Vec<u8>>,
    /// Was the function declared with a body
    pub has_body: bool,
    /// The resolved body (if any)
    pub body: Vec<Statement>,
    pub symtable: Symtable,

    pub emits_events: Vec<usize>,
    // For overloaded functions this is the mangled (unique) name.
    pub mangled_name: String,
}

/// This trait provides a single interface for fetching paramenters, returns and
/// the symbol table
pub trait FunctionAttributes {
    fn get_symbol_table(&self) -> &Symtable;
    fn get_parameters(&self) -> &Vec<Parameter>;
    fn get_returns(&self) -> &Vec<Parameter>;
}

impl FunctionAttributes for Function {
    fn get_symbol_table(&self) -> &Symtable {
        &self.symtable
    }

    fn get_parameters(&self) -> &Vec<Parameter> {
        &self.params
    }

    fn get_returns(&self) -> &Vec<Parameter> {
        &self.returns
    }
}

impl Function {
    pub fn new(
        loc: program::Loc,
        name: String,
        contract_no: Option<usize>,
        params: Vec<Parameter>,
        returns: Vec<Parameter>,
        ns: &Namespace,
    ) -> Self {
        let signature = ns.signature(&name, &params);

        let mangled_name = signature
            .replace('(', "_")
            .replace(')', "")
            .replace(',', "_")
            .replace("[]", "Array")
            .replace('[', "Array")
            .replace(']', "");

        Function {
            loc,
            name,
            contract_no,
            signature,
            params: Arc::new(params),
            returns: Arc::new(returns),
            selector: None,
            has_body: false,
            body: Vec::new(),
            symtable: Symtable::new(),
            emits_events: Vec::new(),
            mangled_name,
        }
    }

    /// Generate selector for this function
    pub fn selector(&self) -> Vec<u8> {
        if let Some(selector) = &self.selector {
            selector.clone()
        } else {
            let mut res = [0u8; 32];

            let mut hasher = Keccak::v256();
            hasher.update(self.signature.as_bytes());
            hasher.finalize(&mut res);

            res[..4].to_vec()
        }
    }

    /// Print the contract name, and name
    pub fn print_name(&self, ns: &Namespace) -> String {
        if let Some(contract_no) = &self.contract_no {
            format!("{}.{}", ns.contracts[*contract_no].name, self.name)
        } else {
            format!("{} ", self.name)
        }
    }
}

impl From<&program::Type> for Type {
    fn from(p: &program::Type) -> Type {
        match p {
            program::Type::Bool => Type::Bool,
            program::Type::Address => Type::Address,
            program::Type::Uint(n) => Type::Uint(*n),
            program::Type::String => Type::String,
            program::Type::Mapping { .. } => unimplemented!(),
            program::Type::DynamicBytes => Type::DynamicBytes,
            program::Type::Field => Type::Field,
            program::Type::Hash => Type::Hash,
        }
    }
}

#[derive(PartialEq, Eq, Clone, Debug)]
pub struct UserTypeDecl {
    pub loc: program::Loc,
    pub name: String,
    pub ty: Type,
    pub contract: Option<String>,
}

impl fmt::Display for UserTypeDecl {
    /// Make the user type name into a string for printing. The user type can
    /// be declared either inside or outside a contract.
    fn fmt(&self, f: &mut fmt::Formatter<'_>) -> fmt::Result {
        match &self.contract {
            Some(c) => write!(f, "{}.{}", c, self.name),
            None => write!(f, "{}", self.name),
        }
    }
}

pub struct Variable {
    pub name: String,
    pub loc: program::Loc,
    pub ty: Type,
    pub constant: bool,
    pub initializer: Option<Expression>,
    pub assigned: bool,
    pub read: bool,
}

#[derive(Clone, PartialEq, Eq)]
pub enum Symbol {
    Enum(program::Loc, usize),
    Function(Vec<(program::Loc, usize)>),
    Variable(program::Loc, Option<usize>, usize),
    Struct(program::Loc, usize),
    Event(Vec<(program::Loc, usize)>),
    Contract(program::Loc, usize),
    Import(program::Loc, usize),
    UserType(program::Loc, usize),
}

impl CodeLocation for Symbol {
    fn loc(&self) -> program::Loc {
        match self {
            Symbol::Enum(loc, _)
            | Symbol::Variable(loc, ..)
            | Symbol::Struct(loc, _)
            | Symbol::Contract(loc, _)
            | Symbol::Import(loc, _)
            | Symbol::UserType(loc, _) => *loc,
            Symbol::Event(items) | Symbol::Function(items) => items[0].0,
        }
    }
}

impl Symbol {
    /// Is this symbol for an event
    pub fn is_event(&self) -> bool {
        matches!(self, Symbol::Event(_))
    }
}

#[derive(Clone, Debug)]
pub struct File {
    /// The on-disk filename
    pub path: PathBuf,
    /// Used for offset to line-column conversions
    pub line_starts: Vec<usize>,
    /// Indicates the file number in FileResolver.files
    pub cache_no: Option<usize>,
}

/// When resolving a ola file, this holds all the resolved items

pub struct Namespace {
    pub files: Vec<File>,
    pub enums: Vec<EnumDecl>,
    pub structs: Vec<StructDecl>,
    pub events: Vec<EventDecl>,
    pub contracts: Vec<Contract>,
    /// All type declarations
    pub user_types: Vec<UserTypeDecl>,
    /// All functions
    pub functions: Vec<Function>,

    /// Global constants
    pub constants: Vec<Variable>,

    pub diagnostics: Diagnostics,
    /// There is a separate namespace for functions and non-functions
    pub function_symbols: HashMap<(usize, Option<usize>, String), Symbol>,
    /// Symbol key is file_no, contract, identifier
    pub variable_symbols: HashMap<(usize, Option<usize>, String), Symbol>,
    // each variable in the symbol table should have a unique number
    pub next_id: usize,

    pub called_lib_functions: Vec<String>,
}

pub struct Layout {
    pub slot: BigInt,
    pub contract_no: usize,
    pub var_no: usize,
    pub ty: Type,
}

pub struct Contract {
    pub loc: program::Loc,
    pub name: String,
    pub ty: program::ContractTy,
    pub layout: Vec<Layout>,
    pub fixed_layout_size: BigInt,
    pub functions: Vec<usize>,
    pub all_functions: BTreeMap<usize, usize>,
    pub variables: Vec<Variable>,

    pub initializer: Option<usize>,
    pub code: Vec<u8>,
<<<<<<< HEAD
=======

    /// List of events this contract may emit
    pub emits_events: Vec<usize>,
>>>>>>> 5e465581
    pub instantiable: bool,
    /// CFG number of this contract's dispatch function
    pub dispatch_no: usize,
}

impl Contract {
    // Is this an interface
    pub fn is_interface(&self) -> bool {
        matches!(self.ty, program::ContractTy::Interface(_))
    }

    // Is this an library
    pub fn is_library(&self) -> bool {
        matches!(self.ty, program::ContractTy::Library(_))
    }
}

#[derive(PartialEq, Eq, Clone, Debug)]
pub enum Expression {
    BoolLiteral {
        loc: program::Loc,
        value: bool,
    },
    BytesLiteral {
        loc: program::Loc,
        ty: Type,
        value: Vec<u8>,
    },
    NumberLiteral {
        loc: program::Loc,
        ty: Type,
        value: BigInt,
    },
    StructLiteral {
        loc: program::Loc,
        ty: Type,
        values: Vec<Expression>,
    },

    ArrayLiteral {
        loc: program::Loc,
        ty: Type,
        dimensions: Vec<u32>,
        values: Vec<Expression>,
    },
    ConstArrayLiteral {
        loc: program::Loc,
        ty: Type,
        dimensions: Vec<u32>,
        values: Vec<Expression>,
    },
    Add {
        loc: program::Loc,
        ty: Type,
        left: Box<Expression>,
        right: Box<Expression>,
    },
    Subtract {
        loc: program::Loc,
        ty: Type,
        left: Box<Expression>,
        right: Box<Expression>,
    },
    Multiply {
        loc: program::Loc,
        ty: Type,
        left: Box<Expression>,
        right: Box<Expression>,
    },
    Divide {
        loc: program::Loc,
        ty: Type,
        left: Box<Expression>,
        right: Box<Expression>,
    },
    Modulo {
        loc: program::Loc,
        ty: Type,
        left: Box<Expression>,
        right: Box<Expression>,
    },
    Power {
        loc: program::Loc,
        ty: Type,
        base: Box<Expression>,
        exp: Box<Expression>,
    },
    BitwiseOr {
        loc: program::Loc,
        ty: Type,
        left: Box<Expression>,
        right: Box<Expression>,
    },
    BitwiseAnd {
        loc: program::Loc,
        ty: Type,
        left: Box<Expression>,
        right: Box<Expression>,
    },
    BitwiseXor {
        loc: program::Loc,
        ty: Type,
        left: Box<Expression>,
        right: Box<Expression>,
    },
    ShiftLeft {
        loc: program::Loc,
        ty: Type,
        left: Box<Expression>,
        right: Box<Expression>,
    },
    ShiftRight {
        loc: program::Loc,
        ty: Type,
        left: Box<Expression>,
        right: Box<Expression>,
    },
    Variable {
        loc: program::Loc,
        ty: Type,
        var_no: usize,
    },
    ConstantVariable {
        loc: program::Loc,
        ty: Type,
        contract_no: Option<usize>,
        var_no: usize,
    },
    StorageVariable {
        loc: program::Loc,
        ty: Type,
        contract_no: usize,
        var_no: usize,
    },
    Load {
        loc: program::Loc,
        ty: Type,
        expr: Box<Expression>,
    },
    GetRef {
        loc: program::Loc,
        ty: Type,
        expr: Box<Expression>,
    },
    StorageLoad {
        loc: program::Loc,
        ty: Type,
        expr: Box<Expression>,
    },
    ZeroExt {
        loc: program::Loc,
        to: Type,
        expr: Box<Expression>,
    },
    Trunc {
        loc: program::Loc,
        to: Type,
        expr: Box<Expression>,
    },
    Cast {
        loc: program::Loc,
        to: Type,
        expr: Box<Expression>,
    },
    BytesCast {
        loc: program::Loc,
        from: Type,
        to: Type,
        expr: Box<Expression>,
    },
    Increment {
        loc: program::Loc,
        ty: Type,
        expr: Box<Expression>,
    },
    Decrement {
        loc: program::Loc,
        ty: Type,
        expr: Box<Expression>,
    },
    Assign {
        loc: program::Loc,
        ty: Type,
        left: Box<Expression>,
        right: Box<Expression>,
    },
    More {
        loc: program::Loc,
        left: Box<Expression>,
        right: Box<Expression>,
    },
    Less {
        loc: program::Loc,
        left: Box<Expression>,
        right: Box<Expression>,
    },
    MoreEqual {
        loc: program::Loc,
        left: Box<Expression>,
        right: Box<Expression>,
    },
    LessEqual {
        loc: program::Loc,
        left: Box<Expression>,
        right: Box<Expression>,
    },
    Equal {
        loc: program::Loc,
        left: Box<Expression>,
        right: Box<Expression>,
    },
    NotEqual {
        loc: program::Loc,
        left: Box<Expression>,
        right: Box<Expression>,
    },
    Not {
        loc: program::Loc,
        expr: Box<Expression>,
    },
    BitwiseNot {
        loc: program::Loc,
        ty: Type,
        expr: Box<Expression>,
    },
    ConditionalOperator {
        loc: program::Loc,
        ty: Type,
        cond: Box<Expression>,
        true_option: Box<Expression>,
        false_option: Box<Expression>,
    },
    Subscript {
        loc: program::Loc,
        ty: Type,
        array_ty: Type,
        array: Box<Expression>,
        index: Box<Expression>,
    },

    ArraySlice {
        loc: program::Loc,
        ty: Type,
        array_ty: Type,
        array: Box<Expression>,
        start: Option<Box<Expression>>,
        end: Option<Box<Expression>>,
    },

    StructMember {
        loc: program::Loc,
        ty: Type,
        expr: Box<Expression>,
        field: usize,
    },

    AllocDynamicBytes {
        loc: program::Loc,
        ty: Type,
        length: Box<Expression>,
        init: Option<Vec<u64>>,
    },

    StorageArrayLength {
        loc: program::Loc,
        ty: Type,
        array: Box<Expression>,
        elem_ty: Type,
    },
    StringCompare {
        loc: program::Loc,
        left: StringLocation<Expression>,
        right: StringLocation<Expression>,
    },
    StringConcat {
        loc: program::Loc,
        ty: Type,
        left: StringLocation<Expression>,
        right: StringLocation<Expression>,
    },

    Or {
        loc: program::Loc,
        left: Box<Expression>,
        right: Box<Expression>,
    },

    And {
        loc: program::Loc,
        left: Box<Expression>,
        right: Box<Expression>,
    },
    Function {
        loc: program::Loc,
        ty: Type,
        function_no: usize,
        signature: Option<String>,
    },

    ExternalFunction {
        loc: program::Loc,
        ty: Type,
        address: Box<Expression>,
        function_no: usize,
    },

    FunctionCall {
        loc: program::Loc,
        returns: Vec<Type>,
        function: Box<Expression>,
        args: Vec<Expression>,
    },

    ExternalFunctionCall {
        loc: program::Loc,
        returns: Vec<Type>,
        function: Box<Expression>,
        args: Vec<Expression>,
        call_args: CallArgs,
    },

    ExternalFunctionCallRaw {
        loc: program::Loc,
        ty: CallTy,
        address: Box<Expression>,
        args: Box<Expression>,
        call_args: CallArgs,
    },

    LibFunction {
        loc: program::Loc,
        tys: Vec<Type>,
        kind: LibFunc,
        args: Vec<Expression>,
    },
    List {
        loc: program::Loc,
        list: Vec<Expression>,
    },
}

#[derive(PartialEq, Eq, Clone, Default, Debug)]
pub struct CallArgs {
    pub gas: Option<Box<Expression>>,
    pub value: Option<Box<Expression>>,
    pub address: Option<Box<Expression>>,
}

impl Recurse for CallArgs {
    type ArgType = Expression;
    fn recurse<T>(&self, cx: &mut T, f: fn(expr: &Expression, ctx: &mut T) -> bool) {
        if let Some(gas) = &self.gas {
            gas.recurse(cx, f);
        }
        if let Some(value) = &self.value {
            value.recurse(cx, f);
        }
    }
}

impl Recurse for Expression {
    type ArgType = Expression;
    fn recurse<T>(&self, cx: &mut T, f: fn(expr: &Expression, ctx: &mut T) -> bool) {
        if f(self, cx) {
            match self {
                Expression::StructLiteral { values, .. }
                | Expression::ArrayLiteral { values, .. }
                | Expression::ConstArrayLiteral { values, .. } => {
                    for e in values {
                        e.recurse(cx, f);
                    }
                }
                Expression::Load { expr, .. }
                | Expression::StorageLoad { expr, .. }
                | Expression::ZeroExt { expr, .. }
                | Expression::Trunc { expr, .. }
                | Expression::Cast { expr, .. }
                | Expression::BytesCast { expr, .. }
                | Expression::Increment { expr, .. }
                | Expression::Decrement { expr, .. }
                | Expression::StructMember { expr, .. }
                | Expression::Not { expr, .. }
                | Expression::BitwiseNot { expr, .. } => expr.recurse(cx, f),

                Expression::Add { left, right, .. }
                | Expression::Subtract { left, right, .. }
                | Expression::Multiply { left, right, .. }
                | Expression::Divide { left, right, .. }
                | Expression::Modulo { left, right, .. }
                | Expression::Power {
                    base: left,
                    exp: right,
                    ..
                }
                | Expression::BitwiseOr { left, right, .. }
                | Expression::BitwiseAnd { left, right, .. }
                | Expression::BitwiseXor { left, right, .. }
                | Expression::ShiftLeft { left, right, .. }
                | Expression::ShiftRight { left, right, .. }
                | Expression::Assign { left, right, .. }
                | Expression::More { left, right, .. }
                | Expression::Less { left, right, .. }
                | Expression::MoreEqual { left, right, .. }
                | Expression::LessEqual { left, right, .. }
                | Expression::Equal { left, right, .. }
                | Expression::NotEqual { left, right, .. }
                | Expression::Or { left, right, .. }
                | Expression::And { left, right, .. } => {
                    left.recurse(cx, f);
                    right.recurse(cx, f);
                }
                Expression::ConditionalOperator {
                    cond,
                    true_option: left,
                    false_option: right,
                    ..
                } => {
                    cond.recurse(cx, f);
                    left.recurse(cx, f);
                    right.recurse(cx, f);
                }
                Expression::Subscript {
                    array: left,
                    index: right,
                    ..
                } => {
                    left.recurse(cx, f);
                    right.recurse(cx, f);
                }
                Expression::AllocDynamicBytes { length, .. } => length.recurse(cx, f),
                Expression::StorageArrayLength { array, .. } => array.recurse(cx, f),
                Expression::StringCompare { left, right, .. }
                | Expression::StringConcat { left, right, .. } => {
                    if let StringLocation::RunTime(expr) = left {
                        expr.recurse(cx, f);
                    }
                    if let StringLocation::RunTime(expr) = right {
                        expr.recurse(cx, f);
                    }
                }

                Expression::FunctionCall { function, args, .. } => {
                    function.recurse(cx, f);

                    for e in args {
                        e.recurse(cx, f);
                    }
                }
                Expression::ExternalFunctionCallRaw {
                    address,
                    args,
                    call_args,
                    ..
                } => {
                    args.recurse(cx, f);
                    address.recurse(cx, f);
                    call_args.recurse(cx, f);
                }
                Expression::LibFunction { args: exprs, .. }
                | Expression::List { list: exprs, .. } => {
                    for e in exprs {
                        e.recurse(cx, f);
                    }
                }
                _ => (),
            }
        }
    }
}

impl CodeLocation for Expression {
    fn loc(&self) -> program::Loc {
        match self {
            Expression::BoolLiteral { loc, .. }
            | Expression::BytesLiteral { loc, .. }
            | Expression::NumberLiteral { loc, .. }
            | Expression::StructLiteral { loc, .. }
            | Expression::ArrayLiteral { loc, .. }
            | Expression::ConstArrayLiteral { loc, .. }
            | Expression::Add { loc, .. }
            | Expression::Subtract { loc, .. }
            | Expression::Multiply { loc, .. }
            | Expression::Divide { loc, .. }
            | Expression::Modulo { loc, .. }
            | Expression::Power { loc, .. }
            | Expression::BitwiseOr { loc, .. }
            | Expression::BitwiseAnd { loc, .. }
            | Expression::BitwiseXor { loc, .. }
            | Expression::ShiftLeft { loc, .. }
            | Expression::ShiftRight { loc, .. }
            | Expression::Variable { loc, .. }
            | Expression::ConstantVariable { loc, .. }
            | Expression::StorageVariable { loc, .. }
            | Expression::Load { loc, .. }
            | Expression::GetRef { loc, .. }
            | Expression::StorageLoad { loc, .. }
            | Expression::ZeroExt { loc, .. }
            | Expression::Trunc { loc, .. }
            | Expression::Cast { loc, .. }
            | Expression::BytesCast { loc, .. }
            | Expression::More { loc, .. }
            | Expression::Less { loc, .. }
            | Expression::MoreEqual { loc, .. }
            | Expression::LessEqual { loc, .. }
            | Expression::Equal { loc, .. }
            | Expression::NotEqual { loc, .. }
            | Expression::Not { loc, .. }
            | Expression::BitwiseNot { loc, .. }
            | Expression::ConditionalOperator { loc, .. }
            | Expression::Subscript { loc, .. }
            | Expression::ArraySlice { loc, .. }
            | Expression::StructMember { loc, .. }
            | Expression::Or { loc, .. }
            | Expression::AllocDynamicBytes { loc, .. }
            | Expression::StorageArrayLength { loc, .. }
            | Expression::StringCompare { loc, .. }
            | Expression::StringConcat { loc, .. }
            | Expression::Function { loc, .. }
            | Expression::ExternalFunction { loc, .. }
            | Expression::FunctionCall { loc, .. }
            | Expression::ExternalFunctionCall { loc, .. }
            | Expression::ExternalFunctionCallRaw { loc, .. }
            | Expression::Increment { loc, .. }
            | Expression::Decrement { loc, .. }
            | Expression::LibFunction { loc, .. }
            | Expression::Assign { loc, .. }
            | Expression::List { loc, .. }
            | Expression::And { loc, .. } => *loc,
        }
    }
}

impl CodeLocation for Statement {
    fn loc(&self) -> program::Loc {
        match self {
            Statement::Block { loc, .. }
            | Statement::VariableDecl(loc, ..)
            | Statement::If(loc, ..)
            | Statement::For { loc, .. }
            | Statement::While(loc, ..)
            | Statement::DoWhile(loc, ..)
            | Statement::Destructure(loc, ..)
            | Statement::Delete(loc, ..)
            | Statement::Expression(loc, ..)
            | Statement::Continue(loc, ..)
            | Statement::Break(loc, ..)
            | Statement::Return(loc, ..)
            | Statement::Emit { loc, .. } => *loc,
        }
    }
}

#[derive(PartialEq, Eq, Clone, Debug)]
pub enum StringLocation<T> {
    CompileTime(Vec<u8>),
    RunTime(Box<T>),
}

#[derive(PartialEq, Eq, Clone, Copy, Debug)]
pub enum LibFunc {
    U32Sqrt,
    ArrayPush,
    ArrayPop,
    ArrayLength,
    ArraySort,
    Assert,
    AbiDecode,
    AbiEncode,
    AbiEncodeWithSignature,
    PoseidonHash,
    FieldsConcat,
    Print,
    BlockNumber,
    BlockTimestamp,
    SequenceAddress,
    TransactionVersion,
    ChainId,
    OriginAddress,
    Nonce,
    SignatureLength,
    Signature,
    TransactionHash,
    CallerAddress,
    CodeAddress,
    CurrentAddress,
    CheckECDSA,
    GetSelector,
}

#[derive(PartialEq, Eq, Clone, Debug)]
pub enum CallTy {
    Regular,
    Delegate,
    Static,
}

impl fmt::Display for CallTy {
    fn fmt(&self, f: &mut fmt::Formatter<'_>) -> fmt::Result {
        match self {
            CallTy::Regular => write!(f, "regular"),
            CallTy::Static => write!(f, "static"),
            CallTy::Delegate => write!(f, "delegate"),
        }
    }
}

#[derive(Clone, Debug)]
#[allow(clippy::large_enum_variant)]
pub enum Statement {
    Block {
        loc: program::Loc,
        statements: Vec<Statement>,
    },
    VariableDecl(program::Loc, usize, Parameter, Option<Arc<Expression>>),
    If(
        program::Loc,
        bool,
        Expression,
        Vec<Statement>,
        Vec<Statement>,
    ),
    While(program::Loc, bool, Expression, Vec<Statement>),
    For {
        loc: program::Loc,
        reachable: bool,
        init: Vec<Statement>,
        cond: Option<Expression>,
        next: Option<Expression>,
        body: Vec<Statement>,
    },
    DoWhile(program::Loc, bool, Vec<Statement>, Expression),
    Delete(program::Loc, Type, Expression),
    Destructure(program::Loc, Vec<DestructureField>, Expression),
    Expression(program::Loc, bool, Expression),
    Continue(program::Loc),
    Break(program::Loc),
    Return(program::Loc, Option<Expression>),
    Emit {
        loc: program::Loc,
        event_no: usize,
        event_loc: program::Loc,
        args: Vec<Expression>,
    },
}

#[derive(Clone, Debug)]
#[allow(clippy::large_enum_variant)]
pub enum DestructureField {
    None,
    Expression(Expression),
    VariableDecl(usize, Parameter),
}

impl OptionalCodeLocation for DestructureField {
    fn loc_opt(&self) -> Option<program::Loc> {
        match self {
            DestructureField::None => None,
            DestructureField::Expression(e) => Some(e.loc()),
            DestructureField::VariableDecl(_, p) => Some(p.loc),
        }
    }
}

impl Recurse for Statement {
    type ArgType = Statement;
    fn recurse<T>(&self, cx: &mut T, f: fn(stmt: &Statement, ctx: &mut T) -> bool) {
        if f(self, cx) {
            match self {
                Statement::Block { statements, .. } => {
                    for stmt in statements {
                        stmt.recurse(cx, f);
                    }
                }
                Statement::If(_, _, _, then_stmt, else_stmt) => {
                    for stmt in then_stmt {
                        stmt.recurse(cx, f);
                    }

                    for stmt in else_stmt {
                        stmt.recurse(cx, f);
                    }
                }
                Statement::For { init, body, .. } => {
                    for stmt in init {
                        stmt.recurse(cx, f);
                    }

                    for stmt in body {
                        stmt.recurse(cx, f);
                    }
                }
                Statement::While(_, _, _, body) => {
                    for stmt in body {
                        stmt.recurse(cx, f);
                    }
                }
                Statement::DoWhile(_, _, body, _) => {
                    for stmt in body {
                        stmt.recurse(cx, f);
                    }
                }
                _ => (),
            }
        }
    }
}

impl Statement {
    pub fn reachable(&self) -> bool {
        match self {
            Statement::Block { statements, .. } => statements.iter().all(|s| s.reachable()),
            Statement::VariableDecl(..)
            | Statement::Delete(..)
            | Statement::Destructure(..)
            | Statement::Emit { .. } => true,

            Statement::Continue(_) | Statement::Break(_) | Statement::Return(..) => false,

            Statement::If(_, reachable, ..)
            | Statement::While(_, reachable, ..)
            | Statement::DoWhile(_, reachable, ..)
            | Statement::Expression(_, reachable, _)
            | Statement::For { reachable, .. } => *reachable,
        }
    }
}<|MERGE_RESOLUTION|>--- conflicted
+++ resolved
@@ -467,12 +467,9 @@
 
     pub initializer: Option<usize>,
     pub code: Vec<u8>,
-<<<<<<< HEAD
-=======
 
     /// List of events this contract may emit
     pub emits_events: Vec<usize>,
->>>>>>> 5e465581
     pub instantiable: bool,
     /// CFG number of this contract's dispatch function
     pub dispatch_no: usize,
