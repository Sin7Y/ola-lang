--- conflicted
+++ resolved
@@ -11,11 +11,7 @@
 use super::u256_op::{define_u256_add, define_u256_sub};
 use super::u32_op::{define_u32_div_mod, define_u32_power, define_u32_sqrt};
 
-<<<<<<< HEAD
-static PROPHET_FUNCTIONS: Lazy<[&str; 14]> = Lazy::new(|| {
-=======
 static PROPHET_FUNCTIONS: Lazy<[&str; 15]> = Lazy::new(|| {
->>>>>>> 5e465581
     [
         "prophet_u32_sqrt",
         "prophet_u32_div",
