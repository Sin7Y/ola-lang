--- conflicted
+++ resolved
@@ -13,11 +13,6 @@
 
 [build-dependencies]
 lalrpop = "0.19.12"
-<<<<<<< HEAD
-serde = { version = "1.0.150", features = ["derive"], optional = true }
-
-=======
->>>>>>> a78bab68
 
 [dev-dependencies]
 walkdir = "2.3.2"
